<<<<<<< HEAD
use std::borrow::Cow;
use std::collections::{HashMap, LinkedList};
=======
use std::collections::HashMap;
>>>>>>> 046b18b7
use std::mem::size_of;
use std::sync::Arc;

use flatbuffers::{ForwardsUOffset, Vector};
use memory_pool::MemoryPoolRef;
use meta::model::MetaRef;
use metrics::metric_register::MetricsRegister;
use models::predicate::domain::TimeRange;
use models::schema::{DatabaseSchema, Precision, TskvTableSchema, TskvTableSchemaRef};
use models::{SeriesId, SeriesKey};
use protos::models::{Column, ColumnType, FieldType, Table};
use snafu::ResultExt;
use tokio::runtime::Runtime;
use tokio::sync::mpsc::Sender;
use tokio::sync::{oneshot, RwLock};
use trace::{error, info};
use utils::BloomFilter;

use crate::compaction::CompactTask;
use crate::error::{Result, SchemaSnafu};
use crate::index::{self, IndexResult};
use crate::kv_option::{Options, INDEX_PATH};
<<<<<<< HEAD
use crate::memcache::{RowData, RowGroup};
use crate::schema::schemas::DBschemas;
use crate::summary::{SummaryTask, VersionEdit};
use crate::tseries_family::{LevelInfo, TseriesFamily, TsfFactory, Version};
=======
use crate::memcache::{MemCache, OrderedRowsData, RowData, RowGroup};
use crate::schema::schemas::DBschemas;
use crate::summary::{SummaryTask, VersionEdit};
use crate::tseries_family::{LevelInfo, TseriesFamily, Version};
use crate::tsm2::reader::TSM2Reader;
>>>>>>> 046b18b7
use crate::Error::{self};
use crate::{file_utils, ColumnFileId, TsKvContext, TseriesFamilyId};

pub type FlatBufferTable<'a> = flatbuffers::Vector<'a, flatbuffers::ForwardsUOffset<Table<'a>>>;

#[derive(Debug)]
pub struct Database {
    //tenant_name.database_name => owner
    owner: Arc<String>,
    opt: Arc<Options>,
    db_name: Arc<String>,

    schemas: Arc<DBschemas>,
    ts_indexes: HashMap<TseriesFamilyId, Arc<index::ts_index::TSIndex>>,
    ts_families: HashMap<TseriesFamilyId, Arc<RwLock<TseriesFamily>>>,
    tsf_factory: TsfFactory,
}

#[derive(Debug)]
pub struct DatabaseFactory {
    meta: MetaRef,
    memory_pool: MemoryPoolRef,
    metrics_register: Arc<MetricsRegister>,
    opt: Arc<Options>,
}

impl DatabaseFactory {
    pub fn new(
        meta: MetaRef,
        memory_pool: MemoryPoolRef,
        metrics_register: Arc<MetricsRegister>,
        opt: Arc<Options>,
    ) -> Self {
        Self {
            meta,
            memory_pool,
            metrics_register,
            opt,
        }
    }

    pub async fn create_database(&self, schema: DatabaseSchema) -> Result<Database> {
        Database::new(
            schema,
            self.opt.clone(),
            self.meta.clone(),
            self.memory_pool.clone(),
            self.metrics_register.clone(),
        )
        .await
    }
}

impl Database {
    pub async fn new(
        schema: DatabaseSchema,
        opt: Arc<Options>,
        meta: MetaRef,
        memory_pool: MemoryPoolRef,
        metrics_register: Arc<MetricsRegister>,
    ) -> Result<Self> {
        let owner = Arc::new(schema.owner());
        let tsf_factory = TsfFactory::new(
            owner.clone(),
            opt.clone(),
            memory_pool.clone(),
            metrics_register.clone(),
        );

        let db = Self {
            opt,

            owner: Arc::new(schema.owner()),
            db_name: Arc::new(schema.database_name().to_owned()),
            schemas: Arc::new(DBschemas::new(schema, meta).await.context(SchemaSnafu)?),
            ts_indexes: HashMap::new(),
            ts_families: HashMap::new(),
            tsf_factory,
        };

        Ok(db)
    }

    pub fn open_tsfamily(
        &mut self,
        runtime: Arc<Runtime>,
        ver: Arc<Version>,
        compact_task_sender: Sender<CompactTask>,
    ) {
        let tf_id = ver.tf_id();
        let tf = self.tsf_factory.create_tsf(tf_id, ver.clone());
        tf.schedule_compaction(runtime, compact_task_sender);
        self.ts_families
            .insert(ver.tf_id(), Arc::new(RwLock::new(tf)));
    }

    // todo: Maybe TseriesFamily::new() should be refactored.
    #[allow(clippy::too_many_arguments)]
    pub async fn add_tsfamily(
        &mut self,
        tsf_id: TseriesFamilyId,
        version_edit: Option<VersionEdit>,
        ctx: Arc<TsKvContext>,
    ) -> Result<Arc<RwLock<TseriesFamily>>> {
        let new_version_edit_seq_no = 0;
        let (seq_no, version_edits, file_metas) = match version_edit {
            Some(mut ve) => {
                ve.tsf_id = tsf_id;
                ve.has_seq_no = true;
                ve.seq_no = new_version_edit_seq_no;
                let mut file_metas = HashMap::with_capacity(ve.add_files.len());
                for f in ve.add_files.iter_mut() {
                    let new_file_id = ctx.global_ctx.file_id_next();
                    f.tsf_id = tsf_id;
                    let file_path = f
                        .rename_file(&self.opt.storage, &self.owner, f.tsf_id, new_file_id)
                        .await?;
                    let file_reader = TSM2Reader::open(file_path).await?;
                    let bloom_filter =
                        Arc::new(file_reader.footer().series().bloom_filter().clone());
                    file_metas.insert(new_file_id, bloom_filter);
                }
                for f in ve.del_files.iter_mut() {
                    let new_file_id = ctx.global_ctx.file_id_next();
                    f.tsf_id = tsf_id;
                    f.rename_file(&self.opt.storage, &self.owner, f.tsf_id, new_file_id)
                        .await?;
                }
                //move index
                let origin_index = self
                    .opt
                    .storage
                    .move_dir(&self.owner, tsf_id)
                    .join(INDEX_PATH);
                let new_index = self.opt.storage.index_dir(&self.owner, tsf_id);
                info!("move index from {:?} to {:?}", &origin_index, &new_index);
                file_utils::rename(origin_index, new_index).await?;
                tokio::fs::remove_dir_all(self.opt.storage.move_dir(&self.owner, tsf_id)).await?;
                (ve.seq_no, vec![ve], Some(file_metas))
            }
            None => (
                new_version_edit_seq_no,
                vec![VersionEdit::new_add_vnode(
                    tsf_id,
                    self.owner.as_ref().clone(),
                    new_version_edit_seq_no,
                )],
                None,
            ),
        };

        let cache =
            cache::ShardedAsyncCache::create_lru_sharded_cache(self.opt.storage.max_cached_readers);

        let ver = Arc::new(Version::new(
            tsf_id,
            self.owner.clone(),
            self.opt.storage.clone(),
            seq_no,
            LevelInfo::init_levels(self.owner.clone(), tsf_id, self.opt.storage.clone()),
            i64::MIN,
            cache.into(),
        ));

        let tf = self.tsf_factory.create_tsf(tsf_id, ver.clone());
        let tf = Arc::new(RwLock::new(tf));
        if let Some(tsf) = self.ts_families.get(&tsf_id) {
            return Ok(tsf.clone());
        }
        self.ts_families.insert(tsf_id, tf.clone());

        let (task_state_sender, _task_state_receiver) = oneshot::channel();
        let task = SummaryTask::new(version_edits, file_metas, None, task_state_sender);
        if let Err(e) = ctx.summary_task_sender.send(task).await {
            error!("failed to send Summary task, {:?}", e);
        }

        Ok(tf)
    }

    pub async fn del_tsfamily(&mut self, tf_id: u32, summary_task_sender: Sender<SummaryTask>) {
        if let Some(tf) = self.ts_families.remove(&tf_id) {
            tf.read().await.close();
        }

        // TODO(zipper): If no ts_family recovered from summary, do not write summary.
        let edits = vec![VersionEdit::new_del_vnode(tf_id)];
        let (task_state_sender, _task_state_receiver) = oneshot::channel();
        let task = SummaryTask::new(edits, None, None, task_state_sender);
        if let Err(e) = summary_task_sender.send(task).await {
            error!("failed to send Summary task, {:?}", e);
        }
    }

    pub async fn build_write_group(
        &self,
        precision: Precision,
        tables: FlatBufferTable<'_>,
        ts_index: Arc<index::ts_index::TSIndex>,
        recover_from_wal: bool,
        strict_write: Option<bool>,
    ) -> Result<HashMap<SeriesId, RowGroup>> {
        let strict_write = strict_write.unwrap_or(self.opt.storage.strict_write);

        // (series id, schema id) -> RowGroup
        let mut map = HashMap::new();
        for table in tables {
            let table_name = table.tab_ext()?;
            let columns = table.columns().ok_or(Error::CommonError {
                reason: "table missing columns".to_string(),
            })?;
            let num_rows = table.num_rows() as usize;

            let fb_schema = FbSchema::from_fb_column(table_name, columns)?;
            let schema = if strict_write {
                let schema = self.schemas.get_table_schema(fb_schema.table)?;

                schema.ok_or_else(|| Error::TableNotFound {
                    table: fb_schema.table.to_string(),
                })?
            } else {
                self.schemas
                    .check_field_type_or_else_add(&fb_schema)
                    .await?
            };

            let sids = Self::build_index(
                &fb_schema,
                &columns,
                &schema,
                num_rows,
                ts_index.clone(),
                recover_from_wal,
            )
            .await?;
            // every row produces a sid
            debug_assert_eq!(num_rows, sids.len());
            self.build_row_data(
                &fb_schema,
                &columns,
                schema.clone(),
                &mut map,
                precision,
                &sids,
            )?;
        }
        Ok(map)
    }

    fn build_row_data(
        &self,
        fb_schema: &FbSchema<'_>,
        columns: &Vector<ForwardsUOffset<Column>>,
        table_schema: TskvTableSchemaRef,
        map: &mut HashMap<SeriesId, RowGroup>,
        precision: Precision,
        sids: &[u32],
    ) -> Result<()> {
<<<<<<< HEAD
        let mut sid_map: HashMap<u32, Vec<usize>> = HashMap::new();
        for (row_count, sid) in sids.iter().enumerate() {
            let row_idx = sid_map.entry(*sid).or_default();
            row_idx.push(row_count);
        }
        for (sid, row_idx) in sid_map.into_iter() {
            let rows = RowData::point_to_row_data(
                table_schema.as_ref(),
                precision,
                columns,
                fb_schema,
                row_idx,
            )?;
            let mut row_group = RowGroup {
                schema: table_schema.clone(),
                rows: LinkedList::new(),
                range: TimeRange::none(),
                size: size_of::<RowGroup>(),
            };
            for row in rows {
                row_group.range.merge(&TimeRange::new(row.ts, row.ts));
                row_group.size += row.size();
                row_group.rows.push_back(row);
            }
            let res = map.insert(sid, row_group);
            // every sid of different table is different
            debug_assert!(res.is_none())
        }
=======
        let table_schema = if schema_change_or_create {
            self.schemas.get_table_schema_by_meta(table_name).await?
        } else {
            self.schemas.get_table_schema(table_name)?
        };
        let table_schema = match table_schema {
            Some(v) => v,
            None => return Ok(()),
        };

        let row = RowData::point_to_row_data(
            &table_schema,
            precision,
            columns,
            fields_idx,
            ts_idx,
            row_count,
        )?;
        let schema_size = table_schema.size();
        let schema_id = table_schema.schema_id;
        let entry = map.entry((sids[row_count], schema_id)).or_insert(RowGroup {
            schema: Arc::new(TskvTableSchema::default()),
            rows: OrderedRowsData::new(),
            range: TimeRange {
                min_ts: i64::MAX,
                max_ts: i64::MIN,
            },
            size: size_of::<RowGroup>(),
        });
        entry.schema = table_schema;
        entry.size += schema_size;
        entry.range.merge(&TimeRange {
            min_ts: row.ts,
            max_ts: row.ts,
        });
        entry.size += row.size();
        entry.rows.insert(row);
>>>>>>> 046b18b7
        Ok(())
    }

    async fn build_index<'a>(
        fb_schema: &'a FbSchema<'a>,
        columns: &Vector<'a, ForwardsUOffset<Column<'a>>>,
        table_column: &TskvTableSchema,
        row_num: usize,
        ts_index: Arc<index::ts_index::TSIndex>,
        recover_from_wal: bool,
    ) -> Result<Vec<u32>> {
        let mut res_sids = Vec::with_capacity(row_num);
        let mut series_keys = Vec::with_capacity(row_num);
        for row_count in 0..row_num {
            let series_key = SeriesKey::build_series_key(
                fb_schema.table,
                columns,
                table_column,
                &fb_schema.tag_indexes,
                row_count,
            )
            .map_err(|e| Error::CommonError {
                reason: e.to_string(),
            })?;
            if let Some(id) = ts_index.get_series_id(&series_key).await? {
                res_sids.push(Some(id));
                continue;
            }

            if recover_from_wal {
                if let Some(id) = ts_index.get_deleted_series_id(&series_key).await? {
                    // 仅在 recover wal的时候有用
                    res_sids.push(Some(id));
                    continue;
                }
            }

            res_sids.push(None);
            series_keys.push(series_key);
        }

        let mut ids = ts_index
            .add_series_if_not_exists(series_keys)
            .await?
            .into_iter();
        for item in res_sids.iter_mut() {
            if item.is_none() {
                *item = Some(ids.next().ok_or(Error::CommonError {
                    reason: "add series failed, new series id is missing".to_string(),
                })?);
            }
        }
        let res_sids = res_sids.into_iter().flatten().collect::<Vec<_>>();

        Ok(res_sids)
    }

    /// Snapshots last version before `last_seq` of this database's all vnodes
    /// or specified vnode by `vnode_id`.
    ///
    /// Generated version data will be inserted into `version_edits` and `file_metas`.
    ///
    /// - `version_edits` are for all vnodes and db-files,
    /// - `file_metas` is for index data
    /// (field-id filter) of db-files.
    pub async fn snapshot(
        &self,
        vnode_id: Option<TseriesFamilyId>,
        version_edits: &mut Vec<VersionEdit>,
        file_metas: &mut HashMap<ColumnFileId, Arc<BloomFilter>>,
    ) {
        if let Some(tsf_id) = vnode_id.as_ref() {
            if let Some(tsf) = self.ts_families.get(tsf_id) {
                let ve = tsf.read().await.build_version_edit(file_metas);
                version_edits.push(ve);
            }
        } else {
            for tsf in self.ts_families.values() {
                let ve = tsf.read().await.build_version_edit(file_metas);
                version_edits.push(ve);
            }
        }
    }

    pub async fn get_series_key(
        &self,
        vnode_id: u32,
        sids: &[SeriesId],
    ) -> IndexResult<Vec<SeriesKey>> {
        let mut res = vec![];
        if let Some(idx) = self.get_ts_index(vnode_id) {
            for sid in sids {
                if let Some(key) = idx.get_series_key(*sid).await? {
                    res.push(key)
                }
            }
        }

        Ok(res)
    }

    pub fn get_table_schema(&self, table_name: &str) -> Result<Option<TskvTableSchemaRef>> {
        Ok(self.schemas.get_table_schema(table_name)?)
    }

    pub fn get_tsfamily(&self, id: u32) -> Option<Arc<RwLock<TseriesFamily>>> {
        if let Some(v) = self.ts_families.get(&id) {
            return Some(v.clone());
        }

        None
    }

    pub fn ts_families(&self) -> &HashMap<TseriesFamilyId, Arc<RwLock<TseriesFamily>>> {
        &self.ts_families
    }

    pub fn for_each_ts_family<F>(&self, func: F)
    where
        F: FnMut((&TseriesFamilyId, &Arc<RwLock<TseriesFamily>>)),
    {
        self.ts_families.iter().for_each(func);
    }

    pub fn del_ts_index(&mut self, id: TseriesFamilyId) {
        self.ts_indexes.remove(&id);
    }

    pub fn get_ts_index(&self, id: TseriesFamilyId) -> Option<Arc<index::ts_index::TSIndex>> {
        if let Some(v) = self.ts_indexes.get(&id) {
            return Some(v.clone());
        }

        None
    }

    pub fn ts_indexes(&self) -> HashMap<TseriesFamilyId, Arc<index::ts_index::TSIndex>> {
        self.ts_indexes.clone()
    }

    pub async fn get_ts_index_or_add(&mut self, id: u32) -> Result<Arc<index::ts_index::TSIndex>> {
        if let Some(v) = self.ts_indexes.get(&id) {
            return Ok(v.clone());
        }

        let path = self.opt.storage.index_dir(&self.owner, id);

        let idx = index::ts_index::TSIndex::new(path).await?;

        self.ts_indexes.insert(id, idx.clone());

        Ok(idx)
    }

    pub fn get_schemas(&self) -> Arc<DBschemas> {
        self.schemas.clone()
    }

    pub fn get_schema(&self) -> Result<DatabaseSchema> {
        Ok(self.schemas.db_schema()?)
    }

    pub fn owner(&self) -> Arc<String> {
        self.owner.clone()
    }

    pub fn db_name(&self) -> Arc<String> {
        self.db_name.clone()
    }
}

#[cfg(test)]
impl Database {
    pub fn tsf_num(&self) -> usize {
        self.ts_families.len()
    }
}

#[derive(Debug)]
pub struct FbSchema<'a> {
    pub table: &'a str,
    pub time_index: usize,
    pub tag_indexes: Vec<usize>,
    pub tag_names: Vec<Cow<'a, str>>,
    pub field_indexes: Vec<usize>,
    pub field_names: Vec<&'a str>,
    pub field_types: Vec<FieldType>,
}

impl<'a> FbSchema<'a> {
    pub fn from_fb_column(
        table: &'a str,
        columns: Vector<'a, ForwardsUOffset<Column<'a>>>,
    ) -> Result<FbSchema<'a>> {
        let mut time_index = usize::MAX;
        let mut tag_indexes = vec![];
        let mut tag_names = vec![];
        let mut field_indexes = vec![];
        let mut field_names = vec![];
        let mut field_types = vec![];

        for (index, column) in columns.iter().enumerate() {
            match column.column_type() {
                ColumnType::Time => {
                    time_index = index;
                }
                ColumnType::Tag => {
                    tag_indexes.push(index);
                    let column_name = column.name().ok_or(Error::CommonError {
                        reason: "Tag column name not found in flatbuffer columns".to_string(),
                    })?;

                    tag_names.push(Cow::Borrowed(column_name));
                }
                ColumnType::Field => {
                    field_indexes.push(index);
                    field_names.push(column.name().ok_or(Error::CommonError {
                        reason: "Field column name not found in flatbuffer columns".to_string(),
                    })?);
                    field_types.push(column.field_type());
                }
                _ => {}
            }
        }

        if time_index == usize::MAX {
            return Err(Error::CommonError {
                reason: "Time column not found in flatbuffer columns".to_string(),
            });
        }

        if field_indexes.is_empty() {
            return Err(Error::CommonError {
                reason: "Field column not found in flatbuffer columns".to_string(),
            });
        }

        Ok(Self {
            table,
            time_index,
            tag_indexes,
            tag_names,
            field_indexes,
            field_names,
            field_types,
        })
    }
}<|MERGE_RESOLUTION|>--- conflicted
+++ resolved
@@ -1,9 +1,5 @@
-<<<<<<< HEAD
 use std::borrow::Cow;
-use std::collections::{HashMap, LinkedList};
-=======
-use std::collections::HashMap;
->>>>>>> 046b18b7
+use std::collections::{HashMap};
 use std::mem::size_of;
 use std::sync::Arc;
 
@@ -26,18 +22,11 @@
 use crate::error::{Result, SchemaSnafu};
 use crate::index::{self, IndexResult};
 use crate::kv_option::{Options, INDEX_PATH};
-<<<<<<< HEAD
-use crate::memcache::{RowData, RowGroup};
+use crate::tseries_family::{LevelInfo, TseriesFamily, TsfFactory, Version};
+use crate::memcache::{OrderedRowsData, RowData, RowGroup};
 use crate::schema::schemas::DBschemas;
 use crate::summary::{SummaryTask, VersionEdit};
-use crate::tseries_family::{LevelInfo, TseriesFamily, TsfFactory, Version};
-=======
-use crate::memcache::{MemCache, OrderedRowsData, RowData, RowGroup};
-use crate::schema::schemas::DBschemas;
-use crate::summary::{SummaryTask, VersionEdit};
-use crate::tseries_family::{LevelInfo, TseriesFamily, Version};
 use crate::tsm2::reader::TSM2Reader;
->>>>>>> 046b18b7
 use crate::Error::{self};
 use crate::{file_utils, ColumnFileId, TsKvContext, TseriesFamilyId};
 
@@ -296,7 +285,6 @@
         precision: Precision,
         sids: &[u32],
     ) -> Result<()> {
-<<<<<<< HEAD
         let mut sid_map: HashMap<u32, Vec<usize>> = HashMap::new();
         for (row_count, sid) in sids.iter().enumerate() {
             let row_idx = sid_map.entry(*sid).or_default();
@@ -312,58 +300,19 @@
             )?;
             let mut row_group = RowGroup {
                 schema: table_schema.clone(),
-                rows: LinkedList::new(),
+                rows: OrderedRowsData::new(),
                 range: TimeRange::none(),
                 size: size_of::<RowGroup>(),
             };
             for row in rows {
                 row_group.range.merge(&TimeRange::new(row.ts, row.ts));
                 row_group.size += row.size();
-                row_group.rows.push_back(row);
+                row_group.rows.insert(row);
             }
             let res = map.insert(sid, row_group);
             // every sid of different table is different
             debug_assert!(res.is_none())
         }
-=======
-        let table_schema = if schema_change_or_create {
-            self.schemas.get_table_schema_by_meta(table_name).await?
-        } else {
-            self.schemas.get_table_schema(table_name)?
-        };
-        let table_schema = match table_schema {
-            Some(v) => v,
-            None => return Ok(()),
-        };
-
-        let row = RowData::point_to_row_data(
-            &table_schema,
-            precision,
-            columns,
-            fields_idx,
-            ts_idx,
-            row_count,
-        )?;
-        let schema_size = table_schema.size();
-        let schema_id = table_schema.schema_id;
-        let entry = map.entry((sids[row_count], schema_id)).or_insert(RowGroup {
-            schema: Arc::new(TskvTableSchema::default()),
-            rows: OrderedRowsData::new(),
-            range: TimeRange {
-                min_ts: i64::MAX,
-                max_ts: i64::MIN,
-            },
-            size: size_of::<RowGroup>(),
-        });
-        entry.schema = table_schema;
-        entry.size += schema_size;
-        entry.range.merge(&TimeRange {
-            min_ts: row.ts,
-            max_ts: row.ts,
-        });
-        entry.size += row.size();
-        entry.rows.insert(row);
->>>>>>> 046b18b7
         Ok(())
     }
 
