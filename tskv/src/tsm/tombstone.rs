--- conflicted
+++ resolved
@@ -12,38 +12,16 @@
 //! ```
 
 use std::collections::HashMap;
-<<<<<<< HEAD
-use std::fmt::write;
-use std::io::IoSlice;
 use std::path::{Path, PathBuf};
-use std::sync::atomic::{AtomicU64, Ordering};
-use std::sync::Arc;
-
-use bytes::buf;
-use datafusion::parquet::record;
+
 use models::predicate::domain::TimeRange;
-use models::{FieldId, SeriesId, Timestamp, ValueType};
-use parking_lot::{Mutex, RwLock};
-use snafu::ResultExt;
-use trace::error;
-
-use super::DataBlock;
-use crate::file_system::{file_manager, AsyncFile, FileCursor, IFile};
-use crate::record_file::{self, RecordDataType, RecordDataVersion};
-use crate::tseries_family::ColumnFile;
-use crate::{byte_utils, error, file_utils, Error, Result};
-=======
-use std::path::{Path, PathBuf};
-
 use models::FieldId;
 use trace::error;
 
 use super::DataBlock;
 use crate::file_system::file_manager;
 use crate::record_file::{self, RecordDataType, RecordDataVersion};
-use crate::tseries_family::TimeRange;
 use crate::{byte_utils, file_utils, Error, Result};
->>>>>>> 5a70213f
 
 const TOMBSTONE_FILE_SUFFIX: &str = ".tombstone";
 const FOOTER_MAGIC_NUMBER: u32 = u32::from_be_bytes([b'r', b'o', b'm', b'b']);
@@ -228,23 +206,11 @@
 
 #[cfg(test)]
 mod test {
-<<<<<<< HEAD
-    use std::path::{Path, PathBuf};
-    use std::str::FromStr;
-    use std::sync::Arc;
-
-    use models::predicate::domain::TimeRange;
-
-    use super::TsmTombstone;
-    use crate::file_system::file_manager;
-    use crate::{byte_utils, file_utils};
-=======
     use std::path::PathBuf;
 
     use super::TsmTombstone;
     use crate::file_system::file_manager;
     use crate::tseries_family::TimeRange;
->>>>>>> 5a70213f
 
     #[tokio::test]
     async fn test_write_read_1() {
