use std::fs::File;
use std::io::{Error, Result};
use std::mem::MaybeUninit;
use std::os::unix::io::{AsRawFd, RawFd};

#[cfg(not(target_os = "macos"))]
pub use not_macos::*;

#[cfg(not(target_os = "macos"))]
mod not_macos {
    use std::fs::OpenOptions;
<<<<<<< HEAD
    use std::os::unix::fs::OpenOptionsExt;
=======
>>>>>>> 5a70213f
    use std::path::Path;

    use super::*;

    pub fn open(path: impl AsRef<Path>, options: OpenOptions) -> Result<File> {
        //let mut options = options.clone();
        // options.custom_flags(libc::O_DIRECT);
        options.open(path)
    }
}

#[derive(Clone, Copy, Debug, Eq, Hash, PartialEq)]
pub struct FileId {
    pub dev: libc::dev_t,
    pub inode: libc::ino_t,
}

impl FileId {
    pub fn file_size(file: &File) -> Result<(FileId, u64)> {
        let mut stat = MaybeUninit::<libc::stat>::zeroed();
        check_err(unsafe { libc::fstat(file.as_raw_fd(), stat.as_mut_ptr()) })?;
        let stat = unsafe { stat.assume_init() };
        let id = Self {
            dev: stat.st_dev,
            inode: stat.st_ino,
        };
        assert!(stat.st_size >= 0);
        let len = stat.st_size as u64;
        Ok((id, len))
    }
}

pub fn pread(file: RawFd, pos: u64, len: usize, ptr: u64) -> Result<usize> {
    check_err_size(unsafe { libc::pread(file, ptr as *mut _, len as _, pos as libc::off_t) })
}

pub fn pwrite(file: RawFd, pos: u64, len: usize, ptr: u64) -> Result<usize> {
    check_err_size(unsafe {
        libc::pwrite(
            file,
            ptr as *const _,
            len as libc::size_t,
            pos as libc::off_t,
        )
    })
}

pub fn check_err(r: libc::c_int) -> Result<libc::c_int> {
    if r == -1 {
        Err(Error::last_os_error())
    } else {
        Ok(r)
    }
}

fn check_err_size(e: libc::ssize_t) -> Result<usize> {
    if e == -1_isize {
        Err(Error::last_os_error())
    } else {
        Ok(e as usize)
    }
}<|MERGE_RESOLUTION|>--- conflicted
+++ resolved
@@ -9,10 +9,6 @@
 #[cfg(not(target_os = "macos"))]
 mod not_macos {
     use std::fs::OpenOptions;
-<<<<<<< HEAD
-    use std::os::unix::fs::OpenOptionsExt;
-=======
->>>>>>> 5a70213f
     use std::path::Path;
 
     use super::*;
