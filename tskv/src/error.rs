--- conflicted
+++ resolved
@@ -1,8 +1,4 @@
-<<<<<<< HEAD
-use std::path::{Path, PathBuf};
-=======
 use std::path::PathBuf;
->>>>>>> 5a70213f
 
 use error_code::{ErrorCode, ErrorCoder};
 use meta::error::MetaError;
@@ -11,10 +7,6 @@
 use crate::index::IndexError;
 use crate::schema::error::SchemaError;
 use crate::tsm::{ReadTsmError, WriteTsmError};
-<<<<<<< HEAD
-use crate::wal;
-=======
->>>>>>> 5a70213f
 
 pub type Result<T, E = Error> = std::result::Result<T, E>;
 
