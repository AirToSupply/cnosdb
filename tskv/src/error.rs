--- conflicted
+++ resolved
@@ -13,7 +13,6 @@
 use crate::index::IndexError;
 use crate::record_file;
 use crate::schema::error::SchemaError;
-use crate::tsm::{ReadTsmError, WriteTsmError};
 
 pub type Result<T, E = Error> = std::result::Result<T, E>;
 
@@ -74,16 +73,18 @@
         source: ArrowError,
     },
 
-    #[snafu(display("read tsm block file error: {}", source))]
+    #[snafu(display("read tsm block file error: {}", reason))]
     #[error_code(code = 7)]
     ReadTsm {
-        source: ReadTsmError,
-    },
-
-    #[snafu(display("write tsm block file error: {}", source))]
+        reason: String,
+        // source: ReadTsmError,
+    },
+
+    #[snafu(display("write tsm block file error: {}", reason))]
     #[error_code(code = 9)]
     WriteTsm {
-        source: WriteTsmError,
+        reason: String,
+        // source: WriteTsmError,
     },
 
     #[snafu(display("Unsupported datatype {}", dt))]
@@ -275,7 +276,6 @@
         source: std::str::Utf8Error,
     },
 
-<<<<<<< HEAD
     #[snafu(display("Vnode {vnode_id} not found"))]
     VnodeNotFound {
         vnode_id: VnodeId,
@@ -315,7 +315,7 @@
 
     #[snafu(display("Columns of FlatBufferTable is missing"))]
     FlatBufColumnsMiss,
-=======
+
     // Internal Error
     #[snafu(display("{}", source))]
     Serialize {
@@ -327,7 +327,6 @@
     Deserialize {
         source: Box<dyn std::error::Error + Send + Sync>,
     },
->>>>>>> 046b18b7
 }
 
 impl From<PointsError> for Error {
@@ -400,12 +399,6 @@
     }
 }
 
-impl From<ReadTsmError> for Error {
-    fn from(source: ReadTsmError) -> Self {
-        Error::ReadTsm { source }
-    }
-}
-
 impl Error {
     pub fn error_code(&self) -> &dyn ErrorCode {
         match self {
@@ -417,7 +410,8 @@
 
     pub fn vnode_broken_code(code: &str) -> bool {
         let e = Self::ReadTsm {
-            source: ReadTsmError::CrcCheck,
+            // source: ReadTsmError::CrcCheck,
+            reason: "crc check failed".to_string(),
         };
 
         e.code() == code
